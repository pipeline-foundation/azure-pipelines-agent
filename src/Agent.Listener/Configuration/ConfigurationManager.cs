using Microsoft.TeamFoundation.DistributedTask.WebApi;
using Microsoft.VisualStudio.Services.Agent.Util;
using Microsoft.VisualStudio.Services.Client;
using Microsoft.VisualStudio.Services.Common;
using System;
using System.Collections.Generic;
using System.IO;
using System.Linq;
using System.Threading;
using System.Threading.Tasks;

namespace Microsoft.VisualStudio.Services.Agent.Listener.Configuration
{
    public static class CliArgs
    {
        public const string AcceptTeeEula = "acceptteeeula";
        public const string Auth = "auth";
        public const string Url = "url";
        public const string Pool = "pool";
        public const string Agent = "agent";
        public const string Replace = "replace";
        public const string Work = "work";
        public const string RunAsService = "runasservice";
        public const string UserName = "username";
        public const string Password = "password";
    }

    [ServiceLocator(Default = typeof(ConfigurationManager))]
    public interface IConfigurationManager : IAgentService
    {
        bool IsConfigured();
        Task EnsureConfiguredAsync();
        Task ConfigureAsync(Dictionary<string, string> args, HashSet<string> flags, bool unattended);
        ICredentialProvider AcquireCredentials(Dictionary<String, String> args, bool unattended);
        AgentSettings LoadSettings();
    }

    public sealed class ConfigurationManager : AgentService, IConfigurationManager
    {
        private IConfigurationStore _store;
        private IAgentServer _agentServer;
        private ITerminal _term;

        public override void Initialize(IHostContext hostContext)
        {
            base.Initialize(hostContext);
            Trace.Verbose("Creating _store");
            _store = hostContext.GetService<IConfigurationStore>();
            _term = hostContext.GetService<ITerminal>();
            Trace.Verbose("store created");
        }

        public bool IsConfigured()
        {
            return _store.IsConfigured();
        }

        public async Task EnsureConfiguredAsync()
        {
            Trace.Info(nameof(EnsureConfiguredAsync));

            bool configured = _store.IsConfigured();

            Trace.Info("configured? {0}", configured);

            if (!configured)
            {
                await ConfigureAsync(null, null, false);
            }
        }

        public ICredentialProvider AcquireCredentials(Dictionary<String, String> args, bool unattended)
        {
            Trace.Info(nameof(AcquireCredentials));

            var credentialManager = HostContext.GetService<ICredentialManager>();
            ICredentialProvider cred = null;

            if (_store.HasCredentials())
            {
                CredentialData data = _store.GetCredentials();
                cred = credentialManager.GetCredentialProvider(data.Scheme);
                cred.CredentialData = data;
            }
            else
            {
                // get from user
<<<<<<< HEAD
                var consoleWizard = HostContext.GetService<IConsoleWizard>();
                string serverUrl = args[CliArgs.Url];
                //on premise defaults to negotiate authentication (Kerberos with fallback to NTLM)
                //hosted defaults to PAT authentication
                bool isHosted = serverUrl.IndexOf("visualstudio.com", StringComparison.OrdinalIgnoreCase) != -1
                    || serverUrl.IndexOf("tfsallin.net", StringComparison.OrdinalIgnoreCase) != -1;
                string defaultAuth = isHosted ? Constants.Configuration.PAT : 
                    (Constants.Agent.Platform == Constants.OSPlatform.Windows ? Constants.Configuration.Integrated : Constants.Configuration.Negotiate);
                string authType = consoleWizard.ReadValue(CliArgs.Auth,
                                                        StringUtil.Loc("AuthenticationType"),
                                                        false,
                                                        defaultAuth,
                                                        Validators.AuthSchemeValidator,
                                                        args,
                                                        enforceSupplied);
=======
                var promptManager = HostContext.GetService<IPromptManager>();
                string authType = promptManager.ReadValue(
                    argName: CliArgs.Auth,
                    description: StringUtil.Loc("AuthenticationType"),
                    secret: false,
                    defaultValue: "PAT",
                    validator: Validators.AuthSchemeValidator,
                    args: args,
                    unattended: unattended);
>>>>>>> df078432
                Trace.Info("AuthType: {0}", authType);

                Trace.Verbose("Creating Credential: {0}", authType);
                cred = credentialManager.GetCredentialProvider(authType);
                cred.ReadCredential(HostContext, args, unattended);
            }

            return cred;
        }

        public AgentSettings LoadSettings()
        {
            Trace.Info(nameof(LoadSettings));
            if (!IsConfigured())
            {
                throw new InvalidOperationException("Not configured");
            }

            AgentSettings settings = _store.GetSettings();
            Trace.Info("Settings Loaded");

            return settings;
        }

        public async Task ConfigureAsync(Dictionary<string, string> args, HashSet<string> flags, bool unattended)
        {
            Trace.Info(nameof(ConfigureAsync));
            if (IsConfigured())
            {
                throw new InvalidOperationException(StringUtil.Loc("AlreadyConfiguredError"));
            }

            Trace.Info("Read agent settings");
            var promptManager = HostContext.GetService<IPromptManager>();

            // TEE EULA
            bool acceptTeeEula = false;
            switch (Constants.Agent.Platform)
            {
                case Constants.OSPlatform.OSX:
                case Constants.OSPlatform.Linux:
                    // Write the section header.
                    WriteSection(StringUtil.Loc("EulasSectionHeader"));

                    // Verify the EULA exists on disk in the expected location.
                     string eulaFile = Path.Combine(IOUtil.GetExternalsPath(), Constants.Path.TeeDirectory, "license.html");
                    IOUtil.AssertFile(eulaFile);

                    // Write elaborate verbiage about the TEE EULA.
                    _term.WriteLine(StringUtil.Loc("TeeEula", eulaFile));
                    _term.WriteLine();

                    // Prompt to acccept the TEE EULA.
                    acceptTeeEula =
                        (flags?.Contains(CliArgs.AcceptTeeEula) ?? false) ||
                        promptManager.ReadBool(
                            argName: CliArgs.AcceptTeeEula,
                            description: StringUtil.Loc("AcceptTeeEula"),
                            defaultValue: false,
                            args: null,
                            unattended: unattended);
                    break;
                case Constants.OSPlatform.Windows:
                    break;
                default:
                    throw new NotSupportedException();
            }

            // TODO: Check if its running with elevated permission and stop early if its not

            // Loop getting url and creds until you can connect
            string serverUrl = null;
            ICredentialProvider credProv = null;
            while (true)
            {
                WriteSection(StringUtil.Loc("ConnectSectionHeader"));
                serverUrl = promptManager.ReadValue(
                    argName: CliArgs.Url,
                    description: StringUtil.Loc("ServerUrl"),
                    secret: false,
                    defaultValue: string.Empty,
                    validator: Validators.ServerUrlValidator,
                    args: args,
                    unattended: unattended);
                Trace.Info("serverUrl: {0}", serverUrl);
                var credentialArgs = (args == null) ? new Dictionary<string, string>() : new Dictionary<string, string>(args);
                //pass server url down to CredentialProvider (needed for Negotiate provider)
                credentialArgs[CliArgs.Url] = serverUrl;

<<<<<<< HEAD
                credProv = AcquireCredentials(credentialArgs, enforceSupplied);
=======
                credProv = AcquireCredentials(args, unattended);
>>>>>>> df078432
                VssCredentials creds = credProv.GetVssCredentials(HostContext);

                Trace.Info("cred retrieved");

                bool connected = true;
                try
                {
                    await TestConnectAsync(serverUrl, creds);
                }
                catch (Exception e)
                {
                    Trace.Error(e);
                    _term.WriteLine(StringUtil.Loc("FailedToConnect"));
                    connected = false;
                }

                // we don't want to loop when unattended
                if (unattended || connected)
                {
                    break;
                }
            }

            // TODO: Create console agent service so we can hide in testing etc... and trace
            _term.WriteLine(StringUtil.Loc("SavingCredential"));
            Trace.Verbose("Saving credential");
            _store.SaveCredential(credProv.CredentialData);

            Trace.Info("Connect Complete.");

            // Loop getting agent name and pool
            string poolName = null;
            int poolId = 0;
            string agentName = null;
            int agentId = 0;

            WriteSection(StringUtil.Loc("RegisterAgentSectionHeader"));

            while (true)
            {
                poolName = promptManager.ReadValue(
                    argName: CliArgs.Pool,
                    description: StringUtil.Loc("AgentMachinePoolNameLabel"),
                    secret: false,
                    defaultValue: "default",
                    // can do better
                    validator: Validators.NonEmptyValidator,
                    args: args,
                    unattended: unattended);

                try
                {
                    poolId = await GetPoolId(poolName);
                }
                catch (Exception e)
                {
                    Trace.Error(e);
                }

                if (unattended || poolId > 0)
                {
                    break;
                }
                else
                {
                    _term.WriteLine(StringUtil.Loc("FailedToFindPool"));
                }
            }

            var capProvider = HostContext.GetService<ICapabilitiesProvider>();
            while (true)
            {
                agentName = promptManager.ReadValue(
                    argName: CliArgs.Agent,
                    description: StringUtil.Loc("AgentName"),
                    secret: false,
                    defaultValue: Environment.MachineName ?? "myagent",
                    // can do better
                    validator: Validators.NonEmptyValidator,
                    args: args,
                    unattended: unattended);

                Dictionary<string, string> capabilities = await capProvider.GetCapabilitiesAsync(agentName, CancellationToken.None);

                TaskAgent agent = await GetAgent(agentName, poolId);
                bool exists = agent != null;
                bool replace = false;
                bool registered = false;
                if (exists)
                {
                    replace = promptManager.ReadBool(
                        argName: CliArgs.Replace,
                        description: StringUtil.Loc("Replace"),
                        defaultValue: false,
                        args: args,
                        unattended: unattended);
                    if (replace)
                    {
                        // update - update instead of delete so we don't lose user capabilities etc...
                        agent.Version = Constants.Agent.Version;

                        foreach (var capability in capabilities)
                        {
                            agent.SystemCapabilities.Add(capability.Key, capability.Value);
                        }

                        try
                        {
                            agent = await _agentServer.UpdateAgentAsync(poolId, agent);
                            _term.WriteLine(StringUtil.Loc("AgentReplaced"));
                            registered = true;
                        }
                        catch (Exception e)
                        {
                            Trace.Error(e);
                            _term.WriteLine(StringUtil.Loc("FailedToReplaceAgent"));
                        }
                    }
                }
                else
                {
                    agent = new TaskAgent(agentName)
                    {
                        Version = Constants.Agent.Version
                    };

                    foreach (var capability in capabilities)
                    {
                        agent.SystemCapabilities.Add(capability.Key, capability.Value);
                    }

                    try
                    {
                        agent = await _agentServer.AddAgentAsync(poolId, agent);
                        _term.WriteLine(StringUtil.Loc("AgentAddedSuccessfully"));
                        registered = true;
                    }
                    catch (Exception e)
                    {
                        Trace.Error(e);
                        _term.WriteLine(StringUtil.Loc("AddAgentFailed"));
                    }
                }
                agentId = agent.Id;

                if (unattended || registered)
                {
                    break;
                }
            }

            // We will Combine() what's stored with root.  Defaults to string a relative path
            string workFolder = promptManager.ReadValue(
                argName: CliArgs.Work,
                description: StringUtil.Loc("WorkFolderDescription"),
                secret: false,
                defaultValue: "_work",
                // can do better
                validator: Validators.NonEmptyValidator,
                args: args,
                unattended: unattended);

            // Get Agent settings
            var settings = new AgentSettings
            {
                AcceptTeeEula = acceptTeeEula,
                AgentId = agentId,
                ServerUrl = serverUrl,
                AgentName = agentName,
                PoolName = poolName,
                PoolId = poolId,
                WorkFolder = workFolder,
            };

            bool runAsService = false;
            if (flags != null && flags.Contains(CliArgs.RunAsService))
            {
                runAsService = true;
            }
            else
            {
<<<<<<< HEAD
                runAsService = consoleWizard.ReadBool(
                    CliArgs.RunAsService,
                    StringUtil.Loc("RunAgentAsServiceDescription"),
                    false,
                    args,
                    enforceSupplied);
=======
                runAsService = promptManager.ReadBool(
                    argName: CliArgs.RunAsService,
                    description: StringUtil.Loc("RunAgentAsServiceDescription"),
                    defaultValue: false,
                    args: null,
                    unattended: unattended);
>>>>>>> df078432
            }

            var serviceControlManager = HostContext.GetService<IServiceControlManager>();
            bool successfullyConfigured = false;
            if (runAsService)
            {
                settings.RunAsService = true;
                Trace.Info("Configuring to run the agent as service");
                successfullyConfigured = serviceControlManager.ConfigureService(settings, args, unattended);
            }

            _store.SaveSettings(settings);

            if (runAsService && successfullyConfigured)
            {
                Trace.Info("Configuration was successful, trying to start the service");
                serviceControlManager.StartService(settings.ServiceName);
            }
        }

        private async Task TestConnectAsync(string url, VssCredentials creds)
        {
            _term.WriteLine(StringUtil.Loc("ConnectingToServer"));
            VssConnection connection = ApiUtil.CreateConnection(new Uri(url), creds);

            _agentServer = HostContext.CreateService<IAgentServer>();
            await _agentServer.ConnectAsync(connection);
        }

        private async Task<int> GetPoolId(string poolName)
        {
            int id = 0;
            List<TaskAgentPool> pools = await _agentServer.GetAgentPoolsAsync(poolName);
            Trace.Verbose("Returned {0} pools", pools.Count);

            if (pools.Count == 1)
            {
                id = pools[0].Id;
                Trace.Info("Found pool {0} with id {1}", poolName, id);
            }

            return id;
        }

        private async Task<TaskAgent> GetAgent(string name, int poolId)
        {
            List<TaskAgent> agents = await _agentServer.GetAgentsAsync(poolId, name);
            Trace.Verbose("Returns {0} agents", agents.Count);
            TaskAgent agent = agents.FirstOrDefault();

            return agent;
        }

        private void WriteSection(string message)
        {
            _term.WriteLine();
            _term.WriteLine($">> {message}:");
            _term.WriteLine();
        }
    }
}<|MERGE_RESOLUTION|>--- conflicted
+++ resolved
@@ -85,8 +85,6 @@
             else
             {
                 // get from user
-<<<<<<< HEAD
-                var consoleWizard = HostContext.GetService<IConsoleWizard>();
                 string serverUrl = args[CliArgs.Url];
                 //on premise defaults to negotiate authentication (Kerberos with fallback to NTLM)
                 //hosted defaults to PAT authentication
@@ -94,24 +92,15 @@
                     || serverUrl.IndexOf("tfsallin.net", StringComparison.OrdinalIgnoreCase) != -1;
                 string defaultAuth = isHosted ? Constants.Configuration.PAT : 
                     (Constants.Agent.Platform == Constants.OSPlatform.Windows ? Constants.Configuration.Integrated : Constants.Configuration.Negotiate);
-                string authType = consoleWizard.ReadValue(CliArgs.Auth,
-                                                        StringUtil.Loc("AuthenticationType"),
-                                                        false,
-                                                        defaultAuth,
-                                                        Validators.AuthSchemeValidator,
-                                                        args,
-                                                        enforceSupplied);
-=======
                 var promptManager = HostContext.GetService<IPromptManager>();
                 string authType = promptManager.ReadValue(
                     argName: CliArgs.Auth,
                     description: StringUtil.Loc("AuthenticationType"),
                     secret: false,
-                    defaultValue: "PAT",
+                    defaultValue: defaultAuth,
                     validator: Validators.AuthSchemeValidator,
                     args: args,
                     unattended: unattended);
->>>>>>> df078432
                 Trace.Info("AuthType: {0}", authType);
 
                 Trace.Verbose("Creating Credential: {0}", authType);
@@ -201,11 +190,7 @@
                 //pass server url down to CredentialProvider (needed for Negotiate provider)
                 credentialArgs[CliArgs.Url] = serverUrl;
 
-<<<<<<< HEAD
-                credProv = AcquireCredentials(credentialArgs, enforceSupplied);
-=======
-                credProv = AcquireCredentials(args, unattended);
->>>>>>> df078432
+                credProv = AcquireCredentials(credentialArgs, unattended);
                 VssCredentials creds = credProv.GetVssCredentials(HostContext);
 
                 Trace.Info("cred retrieved");
@@ -387,21 +372,12 @@
             }
             else
             {
-<<<<<<< HEAD
-                runAsService = consoleWizard.ReadBool(
-                    CliArgs.RunAsService,
-                    StringUtil.Loc("RunAgentAsServiceDescription"),
-                    false,
-                    args,
-                    enforceSupplied);
-=======
                 runAsService = promptManager.ReadBool(
                     argName: CliArgs.RunAsService,
                     description: StringUtil.Loc("RunAgentAsServiceDescription"),
                     defaultValue: false,
-                    args: null,
+                    args: args,
                     unattended: unattended);
->>>>>>> df078432
             }
 
             var serviceControlManager = HostContext.GetService<IServiceControlManager>();
