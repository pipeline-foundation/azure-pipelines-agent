<<<<<<< HEAD
=======
// Copyright (c) Microsoft Corporation.
// Licensed under the MIT License.

>>>>>>> 4d2dc241
using Agent.Sdk;
using System;
using System.Collections.Generic;
using System.Collections.Specialized;
using System.IO;
using System.Linq;
using System.Threading;
using System.Threading.Tasks;
using System.Web;
using Microsoft.VisualStudio.Services.Agent.Worker.Container;
using Microsoft.VisualStudio.Services.WebApi;
using Microsoft.TeamFoundation.DistributedTask.WebApi;
using Pipelines = Microsoft.TeamFoundation.DistributedTask.Pipelines;
using Microsoft.VisualStudio.Services.Agent.Util;

namespace Microsoft.VisualStudio.Services.Agent.Worker
{
    public class ExecutionContextType
    {
        public static string Job = "Job";
        public static string Task = "Task";
    }

    [ServiceLocator(Default = typeof(ExecutionContext))]
    public interface IExecutionContext : IAgentService
    {
        Guid Id { get; }
        Task ForceCompleted { get; }
        TaskResult? Result { get; set; }
        string ResultCode { get; set; }
        TaskResult? CommandResult { get; set; }
        CancellationToken CancellationToken { get; }
        List<ServiceEndpoint> Endpoints { get; }
        List<SecureFile> SecureFiles { get; }
        List<Pipelines.RepositoryResource> Repositories { get; }
        Dictionary<string,string> JobSettings { get; }

        PlanFeatures Features { get; }
        Variables Variables { get; }
        Variables TaskVariables { get; }
        HashSet<string> OutputVariables { get; }
        List<IAsyncCommandContext> AsyncCommands { get; }
        List<string> PrependPath { get; }
        List<ContainerInfo> Containers { get; }
        List<ContainerInfo> SidecarContainers { get; }

        // Initialize
        void InitializeJob(Pipelines.AgentJobRequestMessage message, CancellationToken token);
        void CancelToken();
        IExecutionContext CreateChild(Guid recordId, string displayName, string refName, Variables taskVariables = null, bool outputForward = false);

        // logging
        bool WriteDebug { get; }
        long Write(string tag, string message);
        void QueueAttachFile(string type, string name, string filePath);

        // timeline record update methods
        void Start(string currentOperation = null);
        TaskResult Complete(TaskResult? result = null, string currentOperation = null, string resultCode = null);
        void SetVariable(string name, string value, bool isSecret = false, bool isOutput = false, bool isFilePath = false);
        void SetTimeout(TimeSpan? timeout);
        void AddIssue(Issue issue);
        void Progress(int percentage, string currentOperation = null);
        void UpdateDetailTimelineRecord(TimelineRecord record);

        // others
        void ForceTaskComplete();
<<<<<<< HEAD
        string TranslateToHostPath(string path);
        ContainerInfo StepTarget();
        string TranslatePathForStepTarget(string val);

=======
        IHostContext GetHostContext();
>>>>>>> 4d2dc241
    }

    public sealed class ExecutionContext : AgentService, IExecutionContext
    {
        private const int _maxIssueCount = 10;

        private readonly TimelineRecord _record = new TimelineRecord();
        private readonly Dictionary<Guid, TimelineRecord> _detailRecords = new Dictionary<Guid, TimelineRecord>();
        private readonly object _loggerLock = new object();
        private readonly List<IAsyncCommandContext> _asyncCommands = new List<IAsyncCommandContext>();
        private readonly HashSet<string> _outputvariables = new HashSet<string>(StringComparer.OrdinalIgnoreCase);
        private IAgentLogPlugin _logPlugin;
        private IPagingLogger _logger;
        private IJobServerQueue _jobServerQueue;
        private IExecutionContext _parentExecutionContext;
        private bool _outputForward = false;
        private Guid _mainTimelineId;
        private Guid _detailTimelineId;
        private int _childTimelineRecordOrder = 0;
        private CancellationTokenSource _cancellationTokenSource;
        private TaskCompletionSource<int> _forceCompleted = new TaskCompletionSource<int>();
        private bool _throttlingReported = false;

        // only job level ExecutionContext will track throttling delay.
        private long _totalThrottlingDelayInMilliseconds = 0;

        public Guid Id => _record.Id;
        public Task ForceCompleted => _forceCompleted.Task;
        public CancellationToken CancellationToken => _cancellationTokenSource.Token;
        public List<ServiceEndpoint> Endpoints { get; private set; }
        public List<SecureFile> SecureFiles { get; private set; }
        public List<Pipelines.RepositoryResource> Repositories { get; private set; }
        public Dictionary<string, string> JobSettings { get; private set; }
        public Variables Variables { get; private set; }
        public Variables TaskVariables { get; private set; }
        public HashSet<string> OutputVariables => _outputvariables;
        public bool WriteDebug { get; private set; }
        public List<string> PrependPath { get; private set; }
        public List<ContainerInfo> Containers { get; private set; }
        public List<ContainerInfo> SidecarContainers { get; private set; }
        public ContainerInfo DefaultStepTarget { get; private set; } // TODO: maybe keep this private
        public List<IAsyncCommandContext> AsyncCommands => _asyncCommands;

        public TaskResult? Result
        {
            get
            {
                return _record.Result;
            }
            set
            {
                _record.Result = value;
            }
        }

        public TaskResult? CommandResult { get; set; }

        private string ContextType => _record.RecordType;

        public string ResultCode
        {
            get
            {
                return _record.ResultCode;
            }
            set
            {
                _record.ResultCode = value;
            }
        }

        public PlanFeatures Features { get; private set; }

        public override void Initialize(IHostContext hostContext)
        {
            base.Initialize(hostContext);

            _jobServerQueue = HostContext.GetService<IJobServerQueue>();
        }

        public void CancelToken()
        {
            _cancellationTokenSource.Cancel();
        }

        public void ForceTaskComplete()
        {
            Trace.Info("Force finish current task in 5 sec.");
            Task.Run(async () =>
            {
                await Task.Delay(TimeSpan.FromSeconds(5));
                _forceCompleted?.TrySetResult(1);
            });
        }

        public IHostContext GetHostContext()
        {
            return HostContext;
        }

        public IExecutionContext CreateChild(Guid recordId, string displayName, string refName, Variables taskVariables = null, bool outputForward = false)
        {
            Trace.Entering();

            var child = new ExecutionContext();
            child.Initialize(HostContext);
            child.Features = Features;
            child.Variables = Variables;
            child.Endpoints = Endpoints;
            child.Repositories = Repositories;
            child.JobSettings = JobSettings;
            child.SecureFiles = SecureFiles;
            child.TaskVariables = taskVariables;
            child._cancellationTokenSource = new CancellationTokenSource();
            child.WriteDebug = WriteDebug;
            child._parentExecutionContext = this;
            child.PrependPath = PrependPath;
            child.Containers = Containers;
            child.SidecarContainers = SidecarContainers;
            child._outputForward = outputForward;

            child.InitializeTimelineRecord(_mainTimelineId, recordId, _record.Id, ExecutionContextType.Task, displayName, refName, ++_childTimelineRecordOrder);

            child._logger = HostContext.CreateService<IPagingLogger>();
            child._logger.Setup(_mainTimelineId, recordId);

            return child;
        }

        public void Start(string currentOperation = null)
        {
            _record.CurrentOperation = currentOperation ?? _record.CurrentOperation;
            _record.StartTime = DateTime.UtcNow;
            _record.State = TimelineRecordState.InProgress;

            _jobServerQueue.QueueTimelineRecordUpdate(_mainTimelineId, _record);
        }

        public TaskResult Complete(TaskResult? result = null, string currentOperation = null, string resultCode = null)
        {
            if (result != null)
            {
                Result = result;
            }

            // report total delay caused by server throttling.
            if (_totalThrottlingDelayInMilliseconds > 0)
            {
                this.Warning(StringUtil.Loc("TotalThrottlingDelay", TimeSpan.FromMilliseconds(_totalThrottlingDelayInMilliseconds).TotalSeconds));
            }

            _record.CurrentOperation = currentOperation ?? _record.CurrentOperation;
            _record.ResultCode = resultCode ?? _record.ResultCode;
            _record.FinishTime = DateTime.UtcNow;
            _record.PercentComplete = 100;
            _record.Result = _record.Result ?? TaskResult.Succeeded;
            _record.State = TimelineRecordState.Completed;

            _jobServerQueue.QueueTimelineRecordUpdate(_mainTimelineId, _record);

            // complete all detail timeline records.
            if (_detailTimelineId != Guid.Empty && _detailRecords.Count > 0)
            {
                foreach (var record in _detailRecords)
                {
                    record.Value.FinishTime = record.Value.FinishTime ?? DateTime.UtcNow;
                    record.Value.PercentComplete = record.Value.PercentComplete ?? 100;
                    record.Value.Result = record.Value.Result ?? TaskResult.Succeeded;
                    record.Value.State = TimelineRecordState.Completed;

                    _jobServerQueue.QueueTimelineRecordUpdate(_detailTimelineId, record.Value);
                }
            }

            _cancellationTokenSource?.Dispose();

            _logger.End();

            return Result.Value;
        }

        public void SetVariable(string name, string value, bool isSecret = false, bool isOutput = false, bool isFilePath = false)
        {
            ArgUtil.NotNullOrEmpty(name, nameof(name));

            if (isOutput || OutputVariables.Contains(name))
            {
                _record.Variables[name] = new VariableValue()
                {
                    Value = value,
                    IsSecret = isSecret
                };
                _jobServerQueue.QueueTimelineRecordUpdate(_mainTimelineId, _record);

                ArgUtil.NotNullOrEmpty(_record.RefName, nameof(_record.RefName));
                Variables.Set($"{_record.RefName}.{name}", value, secret: isSecret);
            }
            else
            {
                Variables.Set(name, value, secret: isSecret);
            }
        }

        public void SetTimeout(TimeSpan? timeout)
        {
            if (timeout != null)
            {
                _cancellationTokenSource.CancelAfter(timeout.Value);
            }
        }

        public void Progress(int percentage, string currentOperation = null)
        {
            if (percentage > 100 || percentage < 0)
            {
                throw new ArgumentOutOfRangeException(nameof(percentage));
            }

            _record.CurrentOperation = currentOperation ?? _record.CurrentOperation;
            _record.PercentComplete = Math.Max(percentage, _record.PercentComplete.Value);

            _jobServerQueue.QueueTimelineRecordUpdate(_mainTimelineId, _record);
        }

        // This is not thread safe, the caller need to take lock before calling issue()
        public void AddIssue(Issue issue)
        {
            ArgUtil.NotNull(issue, nameof(issue));
            issue.Message = HostContext.SecretMasker.MaskSecrets(issue.Message);

            if (issue.Type == IssueType.Error)
            {
                // tracking line number for each issue in log file
                // log UI use this to navigate from issue to log
                if (!string.IsNullOrEmpty(issue.Message))
                {
                    long logLineNumber = Write(WellKnownTags.Error, issue.Message);
                    issue.Data["logFileLineNumber"] = logLineNumber.ToString();
                }

                if (_record.ErrorCount < _maxIssueCount)
                {
                    _record.Issues.Add(issue);
                }

                _record.ErrorCount++;
            }
            else if (issue.Type == IssueType.Warning)
            {
                // tracking line number for each issue in log file
                // log UI use this to navigate from issue to log
                if (!string.IsNullOrEmpty(issue.Message))
                {
                    long logLineNumber = Write(WellKnownTags.Warning, issue.Message);
                    issue.Data["logFileLineNumber"] = logLineNumber.ToString();
                }

                if (_record.WarningCount < _maxIssueCount)
                {
                    _record.Issues.Add(issue);
                }

                _record.WarningCount++;
            }

            _jobServerQueue.QueueTimelineRecordUpdate(_mainTimelineId, _record);
        }

        public void UpdateDetailTimelineRecord(TimelineRecord record)
        {
            ArgUtil.NotNull(record, nameof(record));

            if (record.RecordType == ExecutionContextType.Job)
            {
                throw new ArgumentOutOfRangeException(nameof(record));
            }

            if (_detailTimelineId == Guid.Empty)
            {
                // create detail timeline
                _detailTimelineId = Guid.NewGuid();
                _record.Details = new Timeline(_detailTimelineId);

                _jobServerQueue.QueueTimelineRecordUpdate(_mainTimelineId, _record);
            }

            TimelineRecord existRecord;
            if (_detailRecords.TryGetValue(record.Id, out existRecord))
            {
                existRecord.Name = record.Name ?? existRecord.Name;
                existRecord.RecordType = record.RecordType ?? existRecord.RecordType;
                existRecord.Order = record.Order ?? existRecord.Order;
                existRecord.ParentId = record.ParentId ?? existRecord.ParentId;
                existRecord.StartTime = record.StartTime ?? existRecord.StartTime;
                existRecord.FinishTime = record.FinishTime ?? existRecord.FinishTime;
                existRecord.PercentComplete = record.PercentComplete ?? existRecord.PercentComplete;
                existRecord.CurrentOperation = record.CurrentOperation ?? existRecord.CurrentOperation;
                existRecord.Result = record.Result ?? existRecord.Result;
                existRecord.ResultCode = record.ResultCode ?? existRecord.ResultCode;
                existRecord.State = record.State ?? existRecord.State;

                _jobServerQueue.QueueTimelineRecordUpdate(_detailTimelineId, existRecord);
            }
            else
            {
                _detailRecords[record.Id] = record;
                _jobServerQueue.QueueTimelineRecordUpdate(_detailTimelineId, record);
            }
        }

        public void InitializeJob(Pipelines.AgentJobRequestMessage message, CancellationToken token)
        {
            // Validation
            Trace.Entering();
            ArgUtil.NotNull(message, nameof(message));
            ArgUtil.NotNull(message.Resources, nameof(message.Resources));
            ArgUtil.NotNull(message.Variables, nameof(message.Variables));
            ArgUtil.NotNull(message.Plan, nameof(message.Plan));

            _cancellationTokenSource = CancellationTokenSource.CreateLinkedTokenSource(token);

            // Features
            Features = PlanUtil.GetFeatures(message.Plan);

            // Endpoints
            Endpoints = message.Resources.Endpoints;

            // SecureFiles
            SecureFiles = message.Resources.SecureFiles;

            // Repositories
            Repositories = message.Resources.Repositories;

            // JobSettings
            JobSettings = new Dictionary<string, string>(StringComparer.OrdinalIgnoreCase);
            JobSettings[WellKnownJobSettings.HasMultipleCheckouts] = message.Steps?.Where(x => Pipelines.PipelineConstants.IsCheckoutTask(x)).Count() > 1 ? Boolean.TrueString : Boolean.FalseString;

            // Variables (constructor performs initial recursive expansion)
            List<string> warnings;
            Variables = new Variables(HostContext, message.Variables, out warnings);
            Variables.StringTranslator = TranslatePathForStepTarget;

            // Prepend Path
            PrependPath = new List<string>();

            // Docker (JobContainer)
            string imageName = Variables.Get("_PREVIEW_VSTS_DOCKER_IMAGE");
            if (string.IsNullOrEmpty(imageName))
            {
                imageName = Environment.GetEnvironmentVariable("_PREVIEW_VSTS_DOCKER_IMAGE");
            }

            Containers = new List<ContainerInfo>();
            DefaultStepTarget = null;
            if (!string.IsNullOrEmpty(imageName) &&
                string.IsNullOrEmpty(message.JobContainer))
            {
                var dockerContainer = new Pipelines.ContainerResource()
                {
                    Alias = "vsts_container_preview"
                };
                dockerContainer.Properties.Set("image", imageName);
                DefaultStepTarget = HostContext.CreateContainerInfo(dockerContainer);
                Containers.Add(DefaultStepTarget);
            }
            else if (!string.IsNullOrEmpty(message.JobContainer))
            {
                DefaultStepTarget = HostContext.CreateContainerInfo(message.Resources.Containers.Single(x => string.Equals(x.Alias, message.JobContainer, StringComparison.OrdinalIgnoreCase)));
                Containers.Add(DefaultStepTarget);
                foreach (var container in message.Resources.Containers.FindAll(x => !string.Equals(x.Alias, message.JobContainer, StringComparison.OrdinalIgnoreCase)))
                {
                    Containers.Add(HostContext.CreateContainerInfo(container));
                }
            }

            if (Container != null)
            {
                Container.ImageOSChanged += HandleContainerImageOSChange;
            }

            // Docker (Sidecar Containers)
            SidecarContainers = new List<ContainerInfo>();
            foreach (var sidecar in message.JobSidecarContainers)
            {
                var networkAlias = sidecar.Key;
                var containerResourceAlias = sidecar.Value;
                var containerResource = message.Resources.Containers.Single(c => string.Equals(c.Alias, containerResourceAlias, StringComparison.OrdinalIgnoreCase));
                ContainerInfo containerInfo = HostContext.CreateContainerInfo(containerResource, isJobContainer: false);
                containerInfo.ContainerNetworkAlias = networkAlias;
                SidecarContainers.Add(containerInfo);
            }

            // Proxy variables
            var agentWebProxy = HostContext.GetService<IVstsAgentWebProxy>();
            if (!string.IsNullOrEmpty(agentWebProxy.ProxyAddress))
            {
                Variables.Set(Constants.Variables.Agent.ProxyUrl, agentWebProxy.ProxyAddress);
                Environment.SetEnvironmentVariable("VSTS_HTTP_PROXY", string.Empty);

                if (!string.IsNullOrEmpty(agentWebProxy.ProxyUsername))
                {
                    Variables.Set(Constants.Variables.Agent.ProxyUsername, agentWebProxy.ProxyUsername);
                    Environment.SetEnvironmentVariable("VSTS_HTTP_PROXY_USERNAME", string.Empty);
                }

                if (!string.IsNullOrEmpty(agentWebProxy.ProxyPassword))
                {
                    Variables.Set(Constants.Variables.Agent.ProxyPassword, agentWebProxy.ProxyPassword, true);
                    Environment.SetEnvironmentVariable("VSTS_HTTP_PROXY_PASSWORD", string.Empty);
                }

                if (agentWebProxy.ProxyBypassList.Count > 0)
                {
                    Variables.Set(Constants.Variables.Agent.ProxyBypassList, JsonUtility.ToString(agentWebProxy.ProxyBypassList));
                }
            }

            // Certificate variables
            var agentCert = HostContext.GetService<IAgentCertificateManager>();
            if (agentCert.SkipServerCertificateValidation)
            {
                Variables.Set(Constants.Variables.Agent.SslSkipCertValidation, bool.TrueString);
            }

            if (!string.IsNullOrEmpty(agentCert.CACertificateFile))
            {
                Variables.Set(Constants.Variables.Agent.SslCAInfo, agentCert.CACertificateFile);
            }

            if (!string.IsNullOrEmpty(agentCert.ClientCertificateFile) &&
                !string.IsNullOrEmpty(agentCert.ClientCertificatePrivateKeyFile) &&
                !string.IsNullOrEmpty(agentCert.ClientCertificateArchiveFile))
            {
                Variables.Set(Constants.Variables.Agent.SslClientCert, agentCert.ClientCertificateFile);
                Variables.Set(Constants.Variables.Agent.SslClientCertKey, agentCert.ClientCertificatePrivateKeyFile);
                Variables.Set(Constants.Variables.Agent.SslClientCertArchive, agentCert.ClientCertificateArchiveFile);

                if (!string.IsNullOrEmpty(agentCert.ClientCertificatePassword))
                {
                    Variables.Set(Constants.Variables.Agent.SslClientCertPassword, agentCert.ClientCertificatePassword, true);
                }
            }

            // Runtime option variables
            var runtimeOptions = HostContext.GetService<IConfigurationStore>().GetAgentRuntimeOptions();
            if (runtimeOptions != null)
            {
                if (PlatformUtil.RunningOnWindows && runtimeOptions.GitUseSecureChannel)
                {
                    Variables.Set(Constants.Variables.Agent.GitUseSChannel, runtimeOptions.GitUseSecureChannel.ToString());
                }
            }

            // Job timeline record.
            InitializeTimelineRecord(
                timelineId: message.Timeline.Id,
                timelineRecordId: message.JobId,
                parentTimelineRecordId: null,
                recordType: ExecutionContextType.Job,
                displayName: message.JobDisplayName,
                refName: message.JobName,
                order: null); // The job timeline record's order is set by server.

            // Logger (must be initialized before writing warnings).
            _logger = HostContext.CreateService<IPagingLogger>();
            _logger.Setup(_mainTimelineId, _record.Id);

            // Log warnings from recursive variable expansion.
            warnings?.ForEach(x => this.Warning(x));

            // Verbosity (from system.debug).
            WriteDebug = Variables.System_Debug ?? false;

            // Hook up JobServerQueueThrottling event, we will log warning on server tarpit.
            _jobServerQueue.JobServerQueueThrottling += JobServerQueueThrottling_EventReceived;
        }

        private void HandleContainerImageOSChange(ContainerInfo container, PlatformUtil.OS oldOs)
        {
            // if the Image OS Changed, we need to retranslate all the variables we have that may contain paths
            Variables.Transform( (x) => container.TranslateContainerPathForImageOS(oldOs, x));
        }

        // Do not add a format string overload. In general, execution context messages are user facing and
        // therefore should be localized. Use the Loc methods from the StringUtil class. The exception to
        // the rule is command messages - which should be crafted using strongly typed wrapper methods.
        public long Write(string tag, string message)
        {
            string msg = HostContext.SecretMasker.MaskSecrets($"{tag}{message}");
            long totalLines;
            lock (_loggerLock)
            {
                totalLines = _logger.TotalLines + 1;
                _logger.Write(msg);
            }

            // write to job level execution context's log file.
            var parentContext = _parentExecutionContext as ExecutionContext;
            if (parentContext != null)
            {
                lock (parentContext._loggerLock)
                {
                    parentContext._logger.Write(msg);
                }
            }

            // write to plugin daemon,
            if (_outputForward)
            {
                if (_logPlugin == null)
                {
                    _logPlugin = HostContext.GetService<IAgentLogPlugin>();
                }

                _logPlugin.Write(_record.Id, msg);
            }

            _jobServerQueue.QueueWebConsoleLine(_record.Id, msg, totalLines);
            return totalLines;
        }

        public void QueueAttachFile(string type, string name, string filePath)
        {
            ArgUtil.NotNullOrEmpty(type, nameof(type));
            ArgUtil.NotNullOrEmpty(name, nameof(name));
            ArgUtil.NotNullOrEmpty(filePath, nameof(filePath));

            if (!File.Exists(filePath))
            {
                throw new FileNotFoundException(StringUtil.Loc("AttachFileNotExist", type, name, filePath));
            }

            _jobServerQueue.QueueFileUpload(_mainTimelineId, _record.Id, type, name, filePath, deleteSource: false);
        }

        private void InitializeTimelineRecord(Guid timelineId, Guid timelineRecordId, Guid? parentTimelineRecordId, string recordType, string displayName, string refName, int? order)
        {
            _mainTimelineId = timelineId;
            _record.Id = timelineRecordId;
            _record.RecordType = recordType;
            _record.Name = displayName;
            _record.RefName = refName;
            _record.Order = order;
            _record.PercentComplete = 0;
            _record.State = TimelineRecordState.Pending;
            _record.ErrorCount = 0;
            _record.WarningCount = 0;

            if (parentTimelineRecordId != null && parentTimelineRecordId.Value != Guid.Empty)
            {
                _record.ParentId = parentTimelineRecordId;
            }

            var configuration = HostContext.GetService<IConfigurationStore>();
            _record.WorkerName = configuration.GetSettings().AgentName;

            _jobServerQueue.QueueTimelineRecordUpdate(_mainTimelineId, _record);
        }

        private void JobServerQueueThrottling_EventReceived(object sender, ThrottlingEventArgs data)
        {
            Interlocked.Add(ref _totalThrottlingDelayInMilliseconds, Convert.ToInt64(data.Delay.TotalMilliseconds));

            if (!_throttlingReported)
            {
                this.Warning(StringUtil.Loc("ServerTarpit"));

                if (!String.IsNullOrEmpty(this.Variables.System_TFCollectionUrl))
                {
                    // Construct a URL to the resource utilization page, to aid the user debug throttling issues
                    UriBuilder uriBuilder = new UriBuilder(Variables.System_TFCollectionUrl);
                    NameValueCollection query = HttpUtility.ParseQueryString(uriBuilder.Query);
                    DateTime endTime = DateTime.UtcNow;
                    string queryDate = endTime.AddHours(-1).ToString("s") + "," + endTime.ToString("s");

                    uriBuilder.Path += (Variables.System_TFCollectionUrl.EndsWith("/") ? "" : "/") + "_usersSettings/usage";
                    query["tab"] = "pipelines";
                    query["queryDate"] = queryDate;

                    // Global RU link
                    uriBuilder.Query = query.ToString();
                    string global = StringUtil.Loc("ServerTarpitUrl", uriBuilder.ToString());

                    if (!String.IsNullOrEmpty(this.Variables.Build_DefinitionName))
                    {
                        query["keywords"] = this.Variables.Build_Number;
                        query["definition"] = this.Variables.Build_DefinitionName;
                    }
                    else if (!String.IsNullOrEmpty(this.Variables.Release_ReleaseName))
                    {
                        query["keywords"] = this.Variables.Release_ReleaseId;
                        query["definition"] = this.Variables.Release_ReleaseName;
                    }

                    // RU link scoped for the build/release
                    uriBuilder.Query = query.ToString();
                    this.Warning($"{global}\n{StringUtil.Loc("ServerTarpitUrlScoped", uriBuilder.ToString())}");
                }

                _throttlingReported = true;
            }
        }

        public string TranslateToHostPath(string path)
        {
            var stepTarget = StepTarget();
            if (stepTarget != null)
            {
                return stepTarget.TranslateToHostPath(path);
            }
            return path;
        }

        public string TranslatePathForStepTarget(string val)
        {
            var stepTarget = StepTarget();
            if (stepTarget == null)
            {
                return val;
            }
            return stepTarget.TranslateContainerPathForImageOS(PlatformUtil.RunningOnOS, stepTarget.TranslateToContainerPath(val));
        }

        public ContainerInfo StepTarget()
        {
            if (Containers != null && Containers.Count > 0)
            {
                return Containers.First();
            }

            return DefaultStepTarget;
        }
    }

    // The Error/Warning/etc methods are created as extension methods to simplify unit testing.
    // Otherwise individual overloads would need to be implemented (depending on the unit test).
    public static class ExecutionContextExtension
    {
        public static void Error(this IExecutionContext context, Exception ex)
        {
            context.Error(ex.Message);
            context.Debug(ex.ToString());
        }

        // Do not add a format string overload. See comment on ExecutionContext.Write().
        public static void Error(this IExecutionContext context, string message)
        {
            context.AddIssue(new Issue() { Type = IssueType.Error, Message = message });
        }

        // Do not add a format string overload. See comment on ExecutionContext.Write().
        public static void Warning(this IExecutionContext context, string message)
        {
            context.AddIssue(new Issue() { Type = IssueType.Warning, Message = message });
        }

        // Do not add a format string overload. See comment on ExecutionContext.Write().
        public static void Output(this IExecutionContext context, string message)
        {
            context.Write(null, message);
        }

        // Do not add a format string overload. See comment on ExecutionContext.Write().
        public static void Command(this IExecutionContext context, string message)
        {
            context.Write(WellKnownTags.Command, message);
        }

        // Do not add a format string overload. See comment on ExecutionContext.Write().
        public static void Section(this IExecutionContext context, string message)
        {
            context.Write(WellKnownTags.Section, message);
        }

        //
        // Verbose output is enabled by setting System.Debug
        // It's meant to help the end user debug their definitions.
        // Why are my inputs not working?  It's not meant for dev debugging which is diag
        //
        // Do not add a format string overload. See comment on ExecutionContext.Write().
        public static void Debug(this IExecutionContext context, string message)
        {
            if (context.WriteDebug)
            {
                context.Write(WellKnownTags.Debug, message);
            }
        }
    }

    public static class WellKnownTags
    {
        public static readonly string Section = "##[section]";
        public static readonly string Command = "##[command]";
        public static readonly string Error = "##[error]";
        public static readonly string Warning = "##[warning]";
        public static readonly string Debug = "##[debug]";
    }
}<|MERGE_RESOLUTION|>--- conflicted
+++ resolved
@@ -1,9 +1,6 @@
-<<<<<<< HEAD
-=======
 // Copyright (c) Microsoft Corporation.
 // Licensed under the MIT License.
 
->>>>>>> 4d2dc241
 using Agent.Sdk;
 using System;
 using System.Collections.Generic;
@@ -71,14 +68,10 @@
 
         // others
         void ForceTaskComplete();
-<<<<<<< HEAD
         string TranslateToHostPath(string path);
         ContainerInfo StepTarget();
         string TranslatePathForStepTarget(string val);
-
-=======
         IHostContext GetHostContext();
->>>>>>> 4d2dc241
     }
 
     public sealed class ExecutionContext : AgentService, IExecutionContext
@@ -454,11 +447,6 @@
                 }
             }
 
-            if (Container != null)
-            {
-                Container.ImageOSChanged += HandleContainerImageOSChange;
-            }
-
             // Docker (Sidecar Containers)
             SidecarContainers = new List<ContainerInfo>();
             foreach (var sidecar in message.JobSidecarContainers)
@@ -554,12 +542,6 @@
 
             // Hook up JobServerQueueThrottling event, we will log warning on server tarpit.
             _jobServerQueue.JobServerQueueThrottling += JobServerQueueThrottling_EventReceived;
-        }
-
-        private void HandleContainerImageOSChange(ContainerInfo container, PlatformUtil.OS oldOs)
-        {
-            // if the Image OS Changed, we need to retranslate all the variables we have that may contain paths
-            Variables.Transform( (x) => container.TranslateContainerPathForImageOS(oldOs, x));
         }
 
         // Do not add a format string overload. In general, execution context messages are user facing and
@@ -699,7 +681,7 @@
             {
                 return val;
             }
-            return stepTarget.TranslateContainerPathForImageOS(PlatformUtil.RunningOnOS, stepTarget.TranslateToContainerPath(val));
+            return stepTarget.TranslateContainerPathForImageOS(PlatformUtil.HostOS, stepTarget.TranslateToContainerPath(val));
         }
 
         public ContainerInfo StepTarget()
