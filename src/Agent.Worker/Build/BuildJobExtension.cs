// Copyright (c) Microsoft Corporation.
// Licensed under the MIT License.

using Pipelines = Microsoft.TeamFoundation.DistributedTask.Pipelines;
using Microsoft.VisualStudio.Services.Agent.Util;
using System;
using System.Collections.Generic;
using System.IO;
using System.Linq;
using Microsoft.TeamFoundation.DistributedTask.Pipelines;

namespace Microsoft.VisualStudio.Services.Agent.Worker.Build
{
    public sealed class BuildJobExtension : JobExtension
    {
        public override Type ExtensionType => typeof(IJobExtension);
        public override HostTypes HostType => HostTypes.Build;

        public override IStep GetExtensionPreJobStep(IExecutionContext jobContext)
        {
            return null;
        }

        public override IStep GetExtensionPostJobStep(IExecutionContext jobContext)
        {
            return null;
        }

        // 1. use source provide to solve path, if solved result is rooted, return full path.
        // 2. prefix default path root (build.sourcesDirectory), if result is rooted, return full path.
        public override string GetRootedPath(IExecutionContext context, string path)
        {
            string rootedPath = null;
            TryGetRepositoryInfo(context, out RepositoryInfo repoInfo);

            if (repoInfo.SourceProvider != null &&
                repoInfo.Repository != null &&
                StringUtil.ConvertToBoolean(repoInfo.Repository.Properties.Get<string>("__AZP_READY")))
            {
                path = repoInfo.SourceProvider.GetLocalPath(context, repoInfo.Repository, path) ?? string.Empty;
                Trace.Info($"Build JobExtension resolving path use source provide: {path}");

                if (!string.IsNullOrEmpty(path) &&
                    path.IndexOfAny(Path.GetInvalidPathChars()) < 0 &&
                    Path.IsPathRooted(path))
                {
                    try
                    {
                        rootedPath = Path.GetFullPath(path);
                        Trace.Info($"Path resolved by source provider is a rooted path, return absolute path: {rootedPath}");
                        return rootedPath;
                    }
                    catch (Exception ex)
                    {
                        Trace.Info($"Path resolved by source provider is a rooted path, but it is not a full qualified path: {path}");
                        Trace.Error(ex);
                    }
                }
            }

            string defaultPathRoot = null;
            if (RepositoryUtil.HasMultipleCheckouts(context.JobSettings))
            {
                // If there are multiple checkouts, set the default directory to the sources root folder (_work/1/s)
                defaultPathRoot = context.Variables.Get(Constants.Variables.Build.SourcesDirectory);
                Trace.Info($"The Default Path Root of Build JobExtension is build.sourcesDirectory: {defaultPathRoot}");
            }
            else if (repoInfo.Repository != null)
            {
                // If there is only one checkout/repository, set it to the repository path
                defaultPathRoot = repoInfo.Repository.Properties.Get<string>(Pipelines.RepositoryPropertyNames.Path);
                Trace.Info($"The Default Path Root of Build JobExtension is repository.path: {defaultPathRoot}");
            }

            if (defaultPathRoot != null && defaultPathRoot.IndexOfAny(Path.GetInvalidPathChars()) < 0 &&
                path != null && path.IndexOfAny(Path.GetInvalidPathChars()) < 0)
            {
                path = Path.Combine(defaultPathRoot, path);
                Trace.Info($"After prefix Default Path Root provide by JobExtension: {path}");
                if (Path.IsPathRooted(path))
                {
                    try
                    {
                        rootedPath = Path.GetFullPath(path);
                        Trace.Info($"Return absolute path after prefix DefaultPathRoot: {rootedPath}");
                        return rootedPath;
                    }
                    catch (Exception ex)
                    {
                        Trace.Error(ex);
                        Trace.Info($"After prefix Default Path Root provide by JobExtension, the Path is a rooted path, but it is not full qualified, return the path: {path}.");
                        return path;
                    }
                }
            }

            return rootedPath;
        }

        public override void ConvertLocalPath(IExecutionContext context, string localPath, out string repoName, out string sourcePath)
        {
            repoName = "";
            TryGetRepositoryInfoFromLocalPath(context, localPath, out RepositoryInfo repoInfo);

            // If no repo was found, send back an empty repo with original path.
            sourcePath = localPath;

            if (!string.IsNullOrEmpty(localPath) &&
                File.Exists(localPath) &&
                repoInfo.Repository != null &&
                repoInfo.SourceProvider != null)
            {
                // If we found a repo, calculate the relative path to the file
                repoName = repoInfo.Repository.Properties.Get<string>(Pipelines.RepositoryPropertyNames.Name);
                var repoPath = repoInfo.Repository.Properties.Get<string>(Pipelines.RepositoryPropertyNames.Path);
                sourcePath = IOUtil.MakeRelative(localPath, repoPath);
            }
        }

        // Prepare build directory
        // Set all build related variables
        public override void InitializeJobExtension(IExecutionContext executionContext, IList<Pipelines.JobStep> steps, Pipelines.WorkspaceOptions workspace)
        {
            // Validate args.
            Trace.Entering();
            ArgUtil.NotNull(executionContext, nameof(executionContext));

            // This flag can be false for jobs like cleanup artifacts.
            // If syncSources = false, we will not set source related build variable, not create build folder, not sync source.
            bool syncSources = executionContext.Variables.Build_SyncSources ?? true;
            if (!syncSources)
            {
                Trace.Info($"{Constants.Variables.Build.SyncSources} = false, we will not set source related build variable, not create build folder and not sync source");
                return;
            }

            // We set the variables based on the 'self' repository
            if (!TryGetRepositoryInfo(executionContext, out RepositoryInfo repoInfo))
            {
                throw new Exception(StringUtil.Loc("SupportedRepositoryEndpointNotFound"));
            }

            executionContext.Debug($"Primary repository: {repoInfo.Repository.Properties.Get<string>(Pipelines.RepositoryPropertyNames.Name)}. repository type: {repoInfo.Repository.Type}");

            // Set the repo variables.
            if (!string.IsNullOrEmpty(repoInfo.Repository.Id)) // TODO: Move to const after source artifacts PR is merged.
            {
                executionContext.SetVariable(Constants.Variables.Build.RepoId, repoInfo.Repository.Id);
            }

            executionContext.SetVariable(Constants.Variables.Build.RepoName, repoInfo.Repository.Properties.Get<string>(Pipelines.RepositoryPropertyNames.Name));
            executionContext.SetVariable(Constants.Variables.Build.RepoProvider, ConvertToLegacyRepositoryType(repoInfo.Repository.Type));
            executionContext.SetVariable(Constants.Variables.Build.RepoUri, repoInfo.Repository.Url?.AbsoluteUri);

            // Prepare the build directory.
            executionContext.Output(StringUtil.Loc("PrepareBuildDir"));
            var directoryManager = HostContext.GetService<IBuildDirectoryManager>();
            TrackingConfig trackingConfig = directoryManager.PrepareDirectory(
                executionContext,
                executionContext.Repositories,
                workspace);

            string _workDirectory = HostContext.GetDirectory(WellKnownDirectory.Work);
            string pipelineWorkspaceDirectory = Path.Combine(_workDirectory, trackingConfig.BuildDirectory);

            UpdateCheckoutTasksAndVariables(executionContext, steps, repoInfo, pipelineWorkspaceDirectory);

            // Set the directory variables.
            executionContext.Output(StringUtil.Loc("SetBuildVars"));
            executionContext.SetVariable(Constants.Variables.Agent.BuildDirectory, pipelineWorkspaceDirectory, isFilePath: true);
            executionContext.SetVariable(Constants.Variables.System.ArtifactsDirectory, Path.Combine(_workDirectory, trackingConfig.ArtifactsDirectory), isFilePath: true);
            executionContext.SetVariable(Constants.Variables.System.DefaultWorkingDirectory, Path.Combine(_workDirectory, trackingConfig.SourcesDirectory), isFilePath: true);
            executionContext.SetVariable(Constants.Variables.Common.TestResultsDirectory, Path.Combine(_workDirectory, trackingConfig.TestResultsDirectory), isFilePath: true);
            executionContext.SetVariable(Constants.Variables.Build.BinariesDirectory, Path.Combine(_workDirectory, trackingConfig.BuildDirectory, Constants.Build.Path.BinariesDirectory), isFilePath: true);
            executionContext.SetVariable(Constants.Variables.Build.SourcesDirectory, Path.Combine(_workDirectory, trackingConfig.SourcesDirectory), isFilePath: true);
            executionContext.SetVariable(Constants.Variables.Build.StagingDirectory, Path.Combine(_workDirectory, trackingConfig.ArtifactsDirectory), isFilePath: true);
            executionContext.SetVariable(Constants.Variables.Build.ArtifactStagingDirectory, Path.Combine(_workDirectory, trackingConfig.ArtifactsDirectory), isFilePath: true);
            executionContext.SetVariable(Constants.Variables.Build.RepoLocalPath, Path.Combine(_workDirectory, trackingConfig.SourcesDirectory), isFilePath: true);
            executionContext.SetVariable(Constants.Variables.Pipeline.Workspace, pipelineWorkspaceDirectory, isFilePath: true);
        }

        private void UpdateCheckoutTasksAndVariables(IExecutionContext executionContext, IList<JobStep> steps, RepositoryInfo repoInfo, string pipelineWorkspaceDirectory)
        {
            bool? submoduleCheckout = null;
            // RepoClean may be set from the server, so start with the server value
            bool? repoClean = executionContext.Variables.GetBoolean(Constants.Variables.Build.RepoClean);

            foreach (var checkoutTask in steps.Where(x => x.IsCheckoutTask()).Select(x => x as TaskStep))
            {
                if (!checkoutTask.Inputs.TryGetValue(PipelineConstants.CheckoutTaskInputs.Repository, out string repositoryAlias))
                {
<<<<<<< HEAD
                    executionContext.SetVariable(Constants.Variables.Build.RepoGitSubmoduleCheckout, Boolean.TrueString);
=======
                    // If the checkout task isn't associated with a repo, just skip it
                    Trace.Info($"Checkout task {checkoutTask.Name} does not have a repository property.");
                    continue;
>>>>>>> 369492e7
                }

                // Update the checkout "Clean" property for all repos, if the variable was set by the server.
                if (repoClean != null)
                {
<<<<<<< HEAD
                    executionContext.SetVariable(Constants.Variables.Build.RepoGitSubmoduleCheckout, Boolean.FalseString);
=======
                    checkoutTask.Inputs[PipelineConstants.CheckoutTaskInputs.Clean] = repoClean.Value.ToString();
>>>>>>> 369492e7
                }

                // If this is the primary repository, use it to get the variable values
                if (RepositoryUtil.IsPrimaryRepositoryName(repositoryAlias))
                {
                    submoduleCheckout = checkoutTask.Inputs.ContainsKey(PipelineConstants.CheckoutTaskInputs.Submodules);
                    repoClean = repoClean ?? checkoutTask.Inputs.ContainsKey(PipelineConstants.CheckoutTaskInputs.Clean);
                }

                // Update the checkout task display name if not already set
                if (string.IsNullOrEmpty(checkoutTask.DisplayName) || string.Equals(checkoutTask.DisplayName, "Checkout", StringComparison.OrdinalIgnoreCase))
                {
                    var repository = RepositoryUtil.GetRepository(executionContext.Repositories, repositoryAlias);
                    if (repository != null)
                    {
<<<<<<< HEAD
                        executionContext.SetVariable(Constants.Variables.Build.RepoClean, checkoutTask.Inputs[Pipelines.PipelineConstants.CheckoutTaskInputs.Clean]);
                    }
                    else
                    {
                        executionContext.SetVariable(Constants.Variables.Build.RepoClean, Boolean.FalseString);
=======
                        string repoName = repository.Properties.Get<string>(RepositoryPropertyNames.Name);
                        string version = RepositoryUtil.TrimStandardBranchPrefix(repository.Properties.Get<string>(RepositoryPropertyNames.Ref));
                        string path = null;
                        if (checkoutTask.Inputs.ContainsKey(PipelineConstants.CheckoutTaskInputs.Path))
                        {
                            path = checkoutTask.Inputs[PipelineConstants.CheckoutTaskInputs.Path];
                        }
                        else
                        {
                            path = IOUtil.MakeRelative(repository.Properties.Get<string>(RepositoryPropertyNames.Path), pipelineWorkspaceDirectory);
                        }
                        checkoutTask.DisplayName = StringUtil.Loc("CheckoutTaskDisplayNameFormat", repoName, version, path);
                    }
                    else
                    {
                        Trace.Info($"Checkout task {checkoutTask.Name} has a repository property {repositoryAlias} that does not match any repository resource.");
>>>>>>> 369492e7
                    }
                }
            }

            // Set variables
            if (submoduleCheckout.HasValue)
            {
                executionContext.SetVariable(Constants.Variables.Build.RepoGitSubmoduleCheckout, submoduleCheckout.Value.ToString());
            }

            if (repoClean.HasValue)
            {
                executionContext.SetVariable(Constants.Variables.Build.RepoClean, repoClean.Value.ToString());
            }
        }

        private bool TryGetRepositoryInfoFromLocalPath(IExecutionContext executionContext, string localPath, out RepositoryInfo repoInfo)
        {
            // Return the matching repository resource and its source provider.
            Trace.Entering();
            var repo = RepositoryUtil.GetRepositoryForLocalPath(executionContext.Repositories, localPath);
            repoInfo = new RepositoryInfo
            {
                Repository = repo,
                SourceProvider = GetSourceProvider(executionContext, repo),
            };

            return repoInfo.SourceProvider != null;
        }

        private bool TryGetRepositoryInfo(IExecutionContext executionContext, out RepositoryInfo repoInfo)
        {
            // Return the matching repository resource and its source provider.
            Trace.Entering();
            var repo = RepositoryUtil.GetPrimaryRepository(executionContext.Repositories);
            repoInfo = new RepositoryInfo
            {
                Repository = repo,
                SourceProvider = GetSourceProvider(executionContext, repo),
            };

            return repoInfo.SourceProvider != null;
        }

        private ISourceProvider GetSourceProvider(IExecutionContext executionContext, RepositoryResource repository)
        {
            if (repository != null)
            {
                var extensionManager = HostContext.GetService<IExtensionManager>();
                List<ISourceProvider> sourceProviders = extensionManager.GetExtensions<ISourceProvider>();
                var sourceProvider = sourceProviders.FirstOrDefault(x => string.Equals(x.RepositoryType, repository.Type, StringComparison.OrdinalIgnoreCase));
                return sourceProvider;
            }

            return null;
        }

        private string ConvertToLegacyRepositoryType(string pipelineRepositoryType)
        {
            if (String.Equals(pipelineRepositoryType, Pipelines.RepositoryTypes.Bitbucket, StringComparison.OrdinalIgnoreCase))
            {
                return "Bitbucket";
            }
            else if (String.Equals(pipelineRepositoryType, Pipelines.RepositoryTypes.ExternalGit, StringComparison.OrdinalIgnoreCase))
            {
                return "Git";
            }
            else if (String.Equals(pipelineRepositoryType, Pipelines.RepositoryTypes.Git, StringComparison.OrdinalIgnoreCase))
            {
                return "TfsGit";
            }
            else if (String.Equals(pipelineRepositoryType, Pipelines.RepositoryTypes.GitHub, StringComparison.OrdinalIgnoreCase))
            {
                return "GitHub";
            }
            else if (String.Equals(pipelineRepositoryType, Pipelines.RepositoryTypes.GitHubEnterprise, StringComparison.OrdinalIgnoreCase))
            {
                return "GitHubEnterprise";
            }
            else if (String.Equals(pipelineRepositoryType, Pipelines.RepositoryTypes.Svn, StringComparison.OrdinalIgnoreCase))
            {
                return "Svn";
            }
            else if (String.Equals(pipelineRepositoryType, Pipelines.RepositoryTypes.Tfvc, StringComparison.OrdinalIgnoreCase))
            {
                return "TfsVersionControl";
            }
            else
            {
                throw new NotSupportedException(pipelineRepositoryType);
            }
        }

        private class RepositoryInfo
        {
            public Pipelines.RepositoryResource Repository { set; get; }
            public ISourceProvider SourceProvider { set; get; }
        }
    }
}<|MERGE_RESOLUTION|>--- conflicted
+++ resolved
@@ -189,23 +189,15 @@
             {
                 if (!checkoutTask.Inputs.TryGetValue(PipelineConstants.CheckoutTaskInputs.Repository, out string repositoryAlias))
                 {
-<<<<<<< HEAD
-                    executionContext.SetVariable(Constants.Variables.Build.RepoGitSubmoduleCheckout, Boolean.TrueString);
-=======
                     // If the checkout task isn't associated with a repo, just skip it
                     Trace.Info($"Checkout task {checkoutTask.Name} does not have a repository property.");
                     continue;
->>>>>>> 369492e7
                 }
 
                 // Update the checkout "Clean" property for all repos, if the variable was set by the server.
                 if (repoClean != null)
                 {
-<<<<<<< HEAD
-                    executionContext.SetVariable(Constants.Variables.Build.RepoGitSubmoduleCheckout, Boolean.FalseString);
-=======
                     checkoutTask.Inputs[PipelineConstants.CheckoutTaskInputs.Clean] = repoClean.Value.ToString();
->>>>>>> 369492e7
                 }
 
                 // If this is the primary repository, use it to get the variable values
@@ -221,13 +213,6 @@
                     var repository = RepositoryUtil.GetRepository(executionContext.Repositories, repositoryAlias);
                     if (repository != null)
                     {
-<<<<<<< HEAD
-                        executionContext.SetVariable(Constants.Variables.Build.RepoClean, checkoutTask.Inputs[Pipelines.PipelineConstants.CheckoutTaskInputs.Clean]);
-                    }
-                    else
-                    {
-                        executionContext.SetVariable(Constants.Variables.Build.RepoClean, Boolean.FalseString);
-=======
                         string repoName = repository.Properties.Get<string>(RepositoryPropertyNames.Name);
                         string version = RepositoryUtil.TrimStandardBranchPrefix(repository.Properties.Get<string>(RepositoryPropertyNames.Ref));
                         string path = null;
@@ -244,7 +229,6 @@
                     else
                     {
                         Trace.Info($"Checkout task {checkoutTask.Name} has a repository property {repositoryAlias} that does not match any repository resource.");
->>>>>>> 369492e7
                     }
                 }
             }
